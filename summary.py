--- conflicted
+++ resolved
@@ -87,7 +87,7 @@
 def check_and_sort_regressions(regressions):
     summaries = {}
     for run_path in regressions:
-        summary_file = os.path.join(run_path, "reports", "metrics.csv")
+        summary_file = os.path.join(run_path, "reports", "final_summary_report.csv")
         if not os.path.exists(summary_file):
             # print(f"run {os.path.basename(run_path)} summary file not found")
             continue
@@ -219,20 +219,20 @@
     print(run_path)
 
     # check we can find a lef file, which is needed for viewing def files
-    lef_path = os.path.join(run_path, 'tmp', 'merged.unpadded.nom.lef')
+    lef_path = os.path.join(run_path, 'tmp', 'merged_unpadded.lef')
     if not os.path.exists(lef_path):
         print("No LEF file found, any views that use DEF files (floorplan, pdn, fine and detailed placement) will fail")
         print("Please make sure openlane_summary is on the correct MPW branch.")
     if args.summary:
-        path = check_path(os.path.join(run_path, 'reports', 'metrics.csv'))
+        path = check_path(os.path.join(run_path, 'reports', 'final_summary_report.csv'))
         summary_report(path)
 
     if args.full_summary:
-        path = check_path(os.path.join(run_path, 'reports', 'metrics.csv'))
+        path = check_path(os.path.join(run_path, 'reports', 'final_summary_report.csv'))
         full_summary_report(path)
 
     if args.drc:
-        path = os.path.join(run_path, 'reports', 'signoff', 'drc.rpt') # don't check path because if DRC is clean, don't get the file
+        path = os.path.join(run_path, 'reports', 'finishing', 'drc.rpt') # don't check path because if DRC is clean, don't get the file
         if os.path.exists(path):
             drc_report(path)
         else:
@@ -245,11 +245,11 @@
     if args.yosys_report:
         filename = "*synthesis*.stat.*"
         path = check_path(os.path.join(run_path, "reports", "synthesis", filename))
-        os.system("cat '%s'" % path)
+        os.system("cat %s" % path)
 
     if args.antenna:
         filename = "*antenna.rpt"
-        path = check_path(os.path.join(run_path, "reports", "signoff", filename))
+        path = check_path(os.path.join(run_path, "reports", "finishing", filename))
         if os.path.exists(path):
             antenna_report(path)
         else:
@@ -282,13 +282,12 @@
 
     # gds doesn't need a lef
     if args.gds:
-        path = check_path(os.path.join(run_path, "results", "signoff", args.top + ".gds"))
+        path = check_path(os.path.join(run_path, "results", "final", "gds", args.top + ".gds"))
         os.system("klayout -l %s %s" % (klayout_gds, path))
 
     if args.copy_final:
         path = check_path(os.path.join(run_path, "results", "final"))
         copytree(path, "final")
-
         # also take the pdk and openlane versions
         path = check_path(os.path.join(run_path, "OPENLANE_VERSION"))
         copyfile(path, os.path.join("final", "OPENLANE_VERSION"))
@@ -297,13 +296,8 @@
 
     if args.gds_3d:
         if not is_tool('GDS3D'):
-<<<<<<< HEAD
-            exit("pls install GDS3D from https://github.com/trilomix/GDS3D")
-        path = check_path(os.path.join(run_path, "results", "signoff", args.top + ".gds"))
-=======
             print("ERROR: Couldn't find GDS3D.")
             exit("Please install GDS3D from https://github.com/trilomix/GDS3D")
         path = check_path(os.path.join(run_path, "results", "final", "gds", args.top + ".gds"))
->>>>>>> c54c4d74
         os.system("GDS3D -p %s -i %s" % (gds3d_tech, path))
         